import os
import subprocess
import tempfile
import shutil
import six

import requests


class GenericUtilities(object):

    def get_temp_filename(self, extension=None):
        stream = tempfile.NamedTemporaryFile(delete=False)
        stream.close()
        filename = stream.name
        if not extension is None:
            filename += '.' + extension
            shutil.move(stream.name, filename)
        return filename

    def clean_text(self, text):
        lines = text.splitlines()
        # Clean empty lines (fixes epub issue)
        lines = [line for line in lines if line.strip()]  # Clean empty lines
        return six.b('\n').join(lines)


class BaseParserTestCase(GenericUtilities):
    """This BaseParserTestCase object is used to collect a bunch of
    standardized tests that should be run for every BaseParser.
    """

    # 'txt', for example. this is mandatory and potentially the only thing that
    #  has to be specified to subclass this unittest
    extension = ''

    # User can specify a particular filename root (without
    # extension!), but these have good defaults that are specified by
    # the @property methods below
    raw_text_filename_root = ''
    standardized_text_filename_root = ''
    unicode_text_filename_root = ''

    def __init__(self, *args, **kwargs):
        super(BaseParserTestCase, self).__init__(*args, **kwargs)
        if self.extension == '':
            raise NotImplementedError(
                'need to specify `extension` class attribute on test case'
            )

    def get_extension_directory(self):
        return os.path.join(
            os.path.dirname(os.path.abspath(__file__)),
            self.extension,
        )

    def get_filename(self, filename_root, default_filename_root):
        if filename_root:
            filename = os.path.join(
                self.get_extension_directory(),
                filename_root + '.' + self.extension,
            )
            if not os.path.exists(filename):
                raise Exception((
                    'expected filename "%(filename)s" to exist for testing '
                    'purposes but it doesnt'
                ) % locals())
            return filename
        return self.get_filename(default_filename_root, default_filename_root)

    def download_file(self, url, filename):
        if not os.path.exists(filename):

            # stream the request to make sure it works correctly
            # http://stackoverflow.com/a/16696317/564709
            response = requests.get(url, stream=True)
            with open(filename, 'wb') as stream:
                for chunk in response.iter_content(chunk_size=1024):
                    if chunk: # filter out keep-alive new chunks
                        stream.write(chunk)
                        stream.flush()

    @property
    def raw_text_filename(self):
        return self.get_filename(self.raw_text_filename_root,
                                 "raw_text")

    @property
    def standardized_text_filename(self):
        return self.get_filename(self.standardized_text_filename_root,
                                 "standardized_text")

    @property
    def unicode_text_filename(self):
        return self.get_filename(self.unicode_text_filename_root,
                                 "unicode_text")

    def test_raw_text_cli(self):
        """Make sure raw text matches from the command line"""
        self.compare_cli_output(self.raw_text_filename)

    def test_raw_text_python(self):
        """Make sure raw text matches from python"""
        self.compare_python_output(self.raw_text_filename)

    def test_standardized_text_cli(self):
        """Make sure standardized text matches from the command line"""
        temp_filename = self.assertSuccessfulTextract(
            self.standardized_text_filename,
            cleanup=False,
        )
        with open(temp_filename, 'rb') as stream:
            self.assertEqual(
                six.b('').join(stream.read().split()),
                self.get_standardized_text(),
                "standardized text fails for %s" % self.extension,
            )
        os.remove(temp_filename)

    def test_standardized_text_python(self):
        """Make sure standardized text matches from python"""
        import textract
        result = textract.process(self.standardized_text_filename)
        self.assertEqual(
            six.b('').join(result.split()),
            self.get_standardized_text(),
            "standardized text fails for %s" % self.extension,
        )

    # def test_unicode_text_cli(self):
    #     """Make sure unicode text matches from the command line"""
    #     self.compare_cli_output(self.unicode_text_filename)

    # def test_unicode_text_python(self):
    #     """Make sure unicode text matches from python"""
    #     self.compare_python_output(self.unicode_text_filename)

    def get_expected_filename(self, filename, **kwargs):
        basename, extension = os.path.splitext(filename)
        if kwargs.get('method'):
            basename += '-m=' + kwargs.get('method')
        return basename + '.txt'

    def get_cli_options(self, **kwargs):
        option = ''
        for key, val in six.iteritems(kwargs):
            option += '--%s=%s ' % (key, val)
        return option

    def get_standardized_text(self):
        filename = os.path.join(
            self.get_extension_directory(),
            "standardized_text.txt"
        )
        if os.path.exists(filename):
            with open(filename, 'rb') as stream:
                standardized_text = stream.read()
        else:
<<<<<<< HEAD
            standardized_text = "the quick brown fox jumps over the lazy dog"
        return ''.join(standardized_text.split())
=======
            standardized_text = six.b(
                "the quick brown fox jumps over the lazy dog"
            )
        return standardized_text.replace(six.b(' '), six.b(''))
>>>>>>> 3a3319fd

    def assertSuccessfulCommand(self, command):
        self.assertEqual(
            0, subprocess.call(command, shell=True),
            "COMMAND FAILED: %(command)s" % locals()
        )

    def assertSuccessfulTextract(self, filename, cleanup=True, **kwargs):

        # construct the option string
        option = self.get_cli_options(**kwargs)

        # run the command and make sure everything worked correctly
        temp_filename = self.get_temp_filename()
        self.assertSuccessfulCommand(
            "textract %(option)s '%(filename)s' > %(temp_filename)s" % locals()
        )
        if cleanup:
            os.remove(temp_filename)
            return None
        else:
            return temp_filename

    def compare_cli_output(self, filename, expected_filename=None, **kwargs):
        if expected_filename is None:
            expected_filename = self.get_expected_filename(filename, **kwargs)

        # run the command and make sure everything worked correctly
        temp_filename = self.assertSuccessfulTextract(
            filename,
            cleanup=False,
            **kwargs
        )

        self.assertSuccessfulCommand(
            "diff --ignore-blank-lines '%(temp_filename)s' '%(expected_filename)s'" % locals()
        )
        os.remove(temp_filename)

    def compare_python_output(self, filename, expected_filename=None, **kwargs):
        if expected_filename is None:
            expected_filename = self.get_expected_filename(filename, **kwargs)

        import textract
        result = textract.process(filename, **kwargs)
<<<<<<< HEAD
        with open(expected_filename) as stream:
            self.assertEqual(result, stream.read())
	#self.assertEqual(' '.join(result.split()), ' '.join(stream.read().split()))
=======
        with open(expected_filename, 'rb') as stream:
            result = self.clean_text(result)
            expected = self.clean_text(stream.read())
            assert result == expected
            self.assertEqual(result, expected)

>>>>>>> 3a3319fd

class ShellParserTestCase(BaseParserTestCase):
    """This BaseParserTestCase object is used to collect a bunch of
    standardized tests that should be run for every ShellParser.
    """

    def test_filename_spaces(self):
        """Make sure filenames with spaces work on the command line"""
        temp_filename = spaced_filename = self.get_temp_filename()
        spaced_filename += " a filename with spaces." + self.extension
        shutil.copyfile(self.raw_text_filename, spaced_filename)
        self.compare_cli_output(
            spaced_filename,
            self.get_expected_filename(self.raw_text_filename),
        )
        os.remove(temp_filename)
        os.remove(spaced_filename)<|MERGE_RESOLUTION|>--- conflicted
+++ resolved
@@ -156,15 +156,10 @@
             with open(filename, 'rb') as stream:
                 standardized_text = stream.read()
         else:
-<<<<<<< HEAD
-            standardized_text = "the quick brown fox jumps over the lazy dog"
-        return ''.join(standardized_text.split())
-=======
             standardized_text = six.b(
                 "the quick brown fox jumps over the lazy dog"
             )
         return standardized_text.replace(six.b(' '), six.b(''))
->>>>>>> 3a3319fd
 
     def assertSuccessfulCommand(self, command):
         self.assertEqual(
@@ -210,18 +205,11 @@
 
         import textract
         result = textract.process(filename, **kwargs)
-<<<<<<< HEAD
-        with open(expected_filename) as stream:
-            self.assertEqual(result, stream.read())
-	#self.assertEqual(' '.join(result.split()), ' '.join(stream.read().split()))
-=======
         with open(expected_filename, 'rb') as stream:
             result = self.clean_text(result)
             expected = self.clean_text(stream.read())
-            assert result == expected
             self.assertEqual(result, expected)
 
->>>>>>> 3a3319fd
 
 class ShellParserTestCase(BaseParserTestCase):
     """This BaseParserTestCase object is used to collect a bunch of
