"""
Route the request to the appropriate parser based on file type.
"""

import os
import importlib

from .. import exceptions

# Dictionary structure for synonymous file extension types
EXTENSION_SYNONYMS = {
    ".jpeg": ".jpg"
}


def process(filename, **kwargs):
    """This is the core function used for parsing. It routes the filename
    to the appropriate parser and returns the result.
    """

    # make sure the filename exists
    if not os.path.exists(filename):
        raise exceptions.MissingFileError(filename)

    # get the filename extension, which is something like .docx for
    # example, and import the module dynamically using importlib. This
    # is a relative import so the name of the package is necessary
    _, ext = os.path.splitext(filename)
    ext = ext.lower()

    # check the EXTENSION_SYNONYMS dictionary
    ext = EXTENSION_SYNONYMS.get(ext, ext)

    # to avoid conflicts with packages that are installed globally
    # (e.g. python's json module), all extension parser modules have
    # the _parser extension
    rel_module = ext + '_parser'
    module_name = rel_module[1:]

<<<<<<< HEAD
    # if this module name doesn't exist in this directory it isn't
    # currently supported
    this_dir = os.path.dirname(os.path.abspath(__file__))
    if not os.path.exists(os.path.join(this_dir, module_name + '.py')):
=======
    try:
        filetype_module = importlib.import_module(module, 'textract.parsers')
    except ImportError:
>>>>>>> f8b7da25
        raise exceptions.ExtensionNotSupported(ext)

    # do the extraction
    filetype_module = importlib.import_module(rel_module, 'textract.parsers')
    return filetype_module.extract(filename, **kwargs)<|MERGE_RESOLUTION|>--- conflicted
+++ resolved
@@ -37,16 +37,10 @@
     rel_module = ext + '_parser'
     module_name = rel_module[1:]
 
-<<<<<<< HEAD
     # if this module name doesn't exist in this directory it isn't
     # currently supported
     this_dir = os.path.dirname(os.path.abspath(__file__))
     if not os.path.exists(os.path.join(this_dir, module_name + '.py')):
-=======
-    try:
-        filetype_module = importlib.import_module(module, 'textract.parsers')
-    except ImportError:
->>>>>>> f8b7da25
         raise exceptions.ExtensionNotSupported(ext)
 
     # do the extraction
