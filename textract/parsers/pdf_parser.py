import os
import shutil
from tempfile import mkdtemp

from ..exceptions import UnknownMethod, ShellError

from .utils import ShellParser
from .image import Parser as TesseractParser


class Parser(ShellParser):
    """Extract text from pdf files using either the ``pdftotext`` method
    (default) or the ``pdfminer`` method.
    """

    def extract(self, filename, method='', **kwargs):
        if method == '' or method == 'pdftotext':
            try:
                return self.extract_pdftotext(filename)
            except ShellError as ex:
                # If pdftotext isn't installed and the pdftotext method
                # wasn't specified, then gracefully fallback to using
                # pdfminer instead.
                if method == '' and ex.is_uninstalled():
                    return self.extract_pdfminer(filename)
                else:
                    raise ex

        elif method == 'pdfminer':
            return self.extract_pdfminer(filename)
        elif method == 'tesseract':
            return self.extract_tesseract(filename, **kwargs)
        else:
            raise UnknownMethod(method)

    def extract_pdftotext(self, filename):
        """Extract text from pdfs using the pdftotext command line utility."""
        stdout, _ = self.run('pdftotext "%(filename)s" -' % locals())
        return stdout

    def extract_pdfminer(self, filename):
        """Extract text from pdfs using pdfminer."""
        stdout, _ = self.run('pdf2txt.py "%(filename)s"' % locals())
        return stdout

    def extract_tesseract(self, filename, **kwargs):

        """Extract text from pdfs using tesseract (per-page OCR)."""
        temp_dir = mkdtemp()
        base = os.path.join(temp_dir, 'conv')
        contents = []
<<<<<<< HEAD
        try:
            stdout, _ = self.run('pdftoppm "%s" "%s"' % (filename, base))

            for page in sorted(os.listdir(temp_dir)):
                page_path = os.path.join(temp_dir, page)
                page_content = TesseractParser().extract(page_path)
                contents.append(page_content)
            return ''.join(contents)
        finally:
            shutil.rmtree(temp_dir)
=======
        for page in os.listdir(temp_dir):
            page_path = os.path.join(temp_dir, page)
            page_content = TesseractParser().extract(page_path, **kwargs)
            contents.append(page_content)
        return '\n\n'.join(contents)
>>>>>>> 8f7b32ca
<|MERGE_RESOLUTION|>--- conflicted
+++ resolved
@@ -49,21 +49,13 @@
         temp_dir = mkdtemp()
         base = os.path.join(temp_dir, 'conv')
         contents = []
-<<<<<<< HEAD
         try:
             stdout, _ = self.run('pdftoppm "%s" "%s"' % (filename, base))
 
             for page in sorted(os.listdir(temp_dir)):
                 page_path = os.path.join(temp_dir, page)
-                page_content = TesseractParser().extract(page_path)
+                page_content = TesseractParser().extract(page_path, **kwargs)
                 contents.append(page_content)
             return ''.join(contents)
         finally:
-            shutil.rmtree(temp_dir)
-=======
-        for page in os.listdir(temp_dir):
-            page_path = os.path.join(temp_dir, page)
-            page_content = TesseractParser().extract(page_path, **kwargs)
-            contents.append(page_content)
-        return '\n\n'.join(contents)
->>>>>>> 8f7b32ca
+            shutil.rmtree(temp_dir)